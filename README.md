# SDS-data-manager

This project is the core of a Science Data System.  

Our goal with the project is that users will only need to modify the file config.json to define the data products stored on the SDC, and the rest should be mission agnostic.  

## Architecture

The code in this repository takes the form of an AWS CDK project. It provides the architecture for:

1. An HTTPS API to upload files to an S3 bucket (*in development*)
2. An S3 bucket to contain uploaded files
3. An HTTPS API to query and download files from the S3 bucket (*in development*)
4. A lambda function that inserts file metadata into an opensearch instance
5. A Cognito User Pool that keeps track of who can access the restricted APIs.  

## Development

The development environment uses a GitHub codespace, to ensure that we're all using the proper libraries as we develop and deploy.  

Everyone gets 50 free hours per month of github Codespace time.  Alternatively, your organization can pay for it to run longer than this.  

To start a new development environment, click the button for "Code" in the upper right corner of the repository, and click "Codespaces".  

<<<<<<< HEAD
If you are running locally, you will need to install [cdk](https://docs.aws.amazon.com/cdk/v2/guide/getting_started.html) and [poetry](https://python-poetry.org/docs/#installation). 

### Poetry set up
If you're running locally, you can install the Python requirements with Poetry:

```
poetry install
```

This will install the dependencies from `poetry.lock`, ensuring that consistent versions are used. Poetry also provides a virtual environment, which you will have to activate.

```
poetry shell
```

If running in codespaces, this should already be done.


=======
>>>>>>> 6fc6b89c
### AWS Setup

The first thing you'll need to do is configure your aws environment with:

```bash
aws configure
```

Enter in your AWS Access Key ID and AWS Secret Access Key, which can be obtained by setting up a user account in the AWS console. For region, set it to the AWS region you'd like to set up your SDS. For IMAP, we're using "us-west-2"

<<<<<<< HEAD
If you have multiple AWS access/secret key pairs locally, you can add the configuration to `~/.aws/config`. 

```
[imap]
region=us-west-2
aws_access_key_id=<Access Key>
aws_secret_access_key=<Secret Key>
```

Then, you can set the profile used by cdk by setting the `AWS_PROFILE` environment variable to the profile name (in this case, imap):

```
export AWS_PROFILE=imap
```

You may also need to set the `CDK_DEFAULT_ACCOUNT` environment variable. 

**NOTE**-- If this is a brand new AWS account, then you'll need to bootstrap your account to allow CDK deployment with the command: 
=======
**NOTE**-- If this is a brand new AWS account, then you'll need to bootstrap your account to allow CDK deployment with the command:
>>>>>>> 6fc6b89c

```bash
cdk bootstrap
```

If you get errors with this command, running with `-v` will provide more information. 

### Deploy

Inside the app.py file, there are two important configuration items which you can alter:

1) SDS_ID - This is just a string of 8 random letters that are appended to each resource.  Alternatively, you can change this to something more meaningful (i.e. "bryan-testing").  Just be aware that this ID needs to be completely unique in each account.  

To deploy the SDS, first you'll need to synthesize the CDK code with the command:

```bash
cdk synth --context SDSID={insert a unique ID here}
```

and then you can deploy the architecture with the following command:

```bash
cdk deploy --context SDSID={insert a unique ID here}
```

for example:

```bash
cdk synth --context SDSID=username-testing
cdk deploy --context SDSID=username-testing
```

After about 20 minutes or so, you should have a brand new SDS set up in AWS.  
This is the repository for the cloud infrastructure on the IMAP mission.

1. Install nodejs newer than version 14.
    <https://nodejs.org/en/download/>

2. Install the aws-cdk:

    ```bash
    npm install -g aws-cdk
    ```

3. Install the package

    ```bash
    pip install -e .[dev]
    # optionally install pre-commit hooks
    pre-commit install
    ```

4. Configure your environment with AWS credentials and bootstrap the cdk

    ```bash
    aws configure
    cdk bootstrap
    ```

### Virtual Desktop for Development

Codespaces actually comes with a fully functional virtual desktop.  To open, click on the "ports" tab and then "open in new browser". The default password is "vscode".

### Testing the APIs

Inside of the "scripts" folder is a python script you can use to call the APIs.  It is completely independent of the rest of the project, so you should be able to pull this single file out and run it anywhere.  It only depends on basic python libraries.

Unfortunately right now you need to "hard code" in the lambda API URL and the Cognito App Client at the top of the file after every build.  I'm hoping in the future to determine a better way to automate this.<|MERGE_RESOLUTION|>--- conflicted
+++ resolved
@@ -22,7 +22,6 @@
 
 To start a new development environment, click the button for "Code" in the upper right corner of the repository, and click "Codespaces".  
 
-<<<<<<< HEAD
 If you are running locally, you will need to install [cdk](https://docs.aws.amazon.com/cdk/v2/guide/getting_started.html) and [poetry](https://python-poetry.org/docs/#installation). 
 
 ### Poetry set up
@@ -41,8 +40,6 @@
 If running in codespaces, this should already be done.
 
 
-=======
->>>>>>> 6fc6b89c
 ### AWS Setup
 
 The first thing you'll need to do is configure your aws environment with:
@@ -53,7 +50,6 @@
 
 Enter in your AWS Access Key ID and AWS Secret Access Key, which can be obtained by setting up a user account in the AWS console. For region, set it to the AWS region you'd like to set up your SDS. For IMAP, we're using "us-west-2"
 
-<<<<<<< HEAD
 If you have multiple AWS access/secret key pairs locally, you can add the configuration to `~/.aws/config`. 
 
 ```
@@ -72,9 +68,6 @@
 You may also need to set the `CDK_DEFAULT_ACCOUNT` environment variable. 
 
 **NOTE**-- If this is a brand new AWS account, then you'll need to bootstrap your account to allow CDK deployment with the command: 
-=======
-**NOTE**-- If this is a brand new AWS account, then you'll need to bootstrap your account to allow CDK deployment with the command:
->>>>>>> 6fc6b89c
 
 ```bash
 cdk bootstrap
