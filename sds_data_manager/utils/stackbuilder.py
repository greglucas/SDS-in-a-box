--- conflicted
+++ resolved
@@ -44,25 +44,15 @@
         env=env,
     )
 
-<<<<<<< HEAD
-    s3 = s3_data_buckets_stack.S3DataBuckets(
-        scope,
-        construct_id=f"S3-Data-Bucket-{sds_id}",
-        sds_id=sds_id,
-=======
     processing_step_function = step_function_stack.ProcessingStepFunctionStack(
         scope,
         f"ProcessingStepFunctionStack-{sds_id}",
         sds_id,
         dynamodb_table_name=dynamodb.table_name,
->>>>>>> 39de3eec
         env=env,
     )
 
     data_manager = sds_data_manager_stack.SdsDataManager(
-<<<<<<< HEAD
-        scope, f"SdsDataManager-{sds_id}", sds_id, open_search, dynamodb, s3, env=env
-=======
         scope,
         f"SdsDataManager-{sds_id}",
         sds_id,
@@ -70,7 +60,6 @@
         dynamodb,
         processing_step_function_arn=processing_step_function.sfn.state_machine_arn,
         env=env,
->>>>>>> 39de3eec
     )
 
     domain = domain_stack.Domain(
