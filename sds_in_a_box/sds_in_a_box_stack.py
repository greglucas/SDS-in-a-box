--- conflicted
+++ resolved
@@ -118,10 +118,6 @@
                                     ],
                                 )
 
-        # This is the role that the lambdas will assume
-        # We'll narrow things down later
-        lambda_role = iam.Role(self, "Indexer Role", assumed_by=iam.ServicePrincipal("lambda.amazonaws.com"))
-        lambda_role.add_managed_policy(iam.ManagedPolicy.from_aws_managed_policy_name("AdministratorAccess"))
         
         # The purpose of this lambda function is to trigger off of a new file entering the SDC.
         # For now, it just prints the event.  
@@ -150,12 +146,7 @@
                                         )
         indexer_lambda.apply_removal_policy(cdk.RemovalPolicy.DESTROY)
 
-<<<<<<< HEAD
-=======
-        # Adding Opensearch permissions 
         indexer_lambda.add_to_role_policy(opensearch_all_http_permissions)
-
->>>>>>> 6a7d83d7
         # The purpose of this lambda function is to trigger off of a lambda URL.
         query_api_lambda = lambda_alpha_.PythonFunction(self,
                                           id="QueryAPILambda",
@@ -174,11 +165,8 @@
                                             "OS_INDEX": "metadata"
                                             }
                                           )
-<<<<<<< HEAD
-=======
         query_api_lambda.add_to_role_policy(opensearch_read_only_policy)
         
->>>>>>> 6a7d83d7
         # add function url for lambda query API
         lambda_query_api_function_url = lambda_.FunctionUrl(self,
                                                  id="QueryAPI",
@@ -186,21 +174,9 @@
                                                  auth_type=lambda_.FunctionUrlAuthType.NONE,
                                                  cors=lambda_.FunctionUrlCorsOptions(
                                                                      allowed_origins=["*"],
-                                                                     allowed_methods=[lambda_.HttpMethod.GET]))
-        # download query API lambda
-        download_query_api = lambda_.Function(self,
+                                                                     allowed_methods=[lambda_.HttpMethod.GET]))        # download query API lambda
+        download_query_api = lambda_alpha_.PythonFunction(self,
             id="DownloadQueryAPILambda",
-<<<<<<< HEAD
-            function_name='download-query-api',
-            code=lambda_.Code.from_asset(
-                os.path.join(os.path.dirname(os.path.realpath(__file__)), "SDSCode/")
-            ),
-            handler="download_query_api.lambda_handler",
-            role=lambda_role,
-            runtime=lambda_.Runtime.PYTHON_3_9,
-            timeout=cdk.Duration.seconds(60)
-        )
-=======
             entry=os.path.join(os.path.dirname(os.path.realpath(__file__)), "SDSCode/"),
             index='download_query_api.py',
             handler="lambda_handler",
@@ -209,12 +185,6 @@
         )
         download_query_api.add_to_role_policy(opensearch_all_http_permissions)
         download_query_api.add_to_role_policy(s3_read_policy)
-        # Adding a function URL
-        download_api_url = lambda_.FunctionUrl(self,
-            id="DownloadQueryAPI",
-            function=download_query_api,
-            auth_type=lambda_.FunctionUrlAuthType.NONE,
->>>>>>> 6a7d83d7
 
         download_api_url = lambda_.FunctionUrl(self,
                                                id="DownloadQueryAPI",
