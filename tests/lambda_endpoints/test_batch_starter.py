--- conflicted
+++ resolved
@@ -75,15 +75,8 @@
         yield boto3.client("sts", region_name="us-west-2")
 
 
-<<<<<<< HEAD
-def test_extract_components():
-    """Tests extract_components function."""
-    filename = "imap_ultra-45_l2_science_20240101_20240102_v00-01.cdf"
-    components = extract_components(filename)
-=======
 def test_query_instrument(test_file_catalog_simulation):
-    "Tests query_instrument function."
->>>>>>> ab2f205d
+    """Test query_instrument function."""
 
     upstream_dependency = {
         "instrument": "ultra-45",
@@ -91,16 +84,6 @@
         "version": "v00-01",
     }
 
-<<<<<<< HEAD
-    assert components == expected_components
-
-
-def test_query_instrument(test_file_catalog_simulation):
-    """Tests query_instrument function."""
-    upstream_dependency = {"instrument": "ultra-45", "level": "l2", "version": "v00-01"}
-
-=======
->>>>>>> ab2f205d
     "Tests query_instrument function."
     record = query_instrument(
         test_file_catalog_simulation, upstream_dependency, "20240101", "20240102"
@@ -114,13 +97,8 @@
 
 
 def test_append_attributes(test_file_catalog_simulation):
-<<<<<<< HEAD
-    """Tests append_attributes function."""
-    downstream_dependents = [{"instrument": "codice", "level": "l3b"}]
-=======
-    "Tests append_attributes function."
+    """Test append_attributes function."""
     downstream_dependents = [{"instrument": "codice", "data_level": "l3b"}]
->>>>>>> ab2f205d
 
     complete_dependents = append_attributes(
         test_file_catalog_simulation,
@@ -142,7 +120,7 @@
 
 
 def test_load_data():
-    """Tests load_data function."""
+    """Test load_data function."""
     base_directory = Path(__file__).resolve()
     base_path = (
         base_directory.parents[2] / "sds_data_manager" / "lambda_code" / "SDSCode"
@@ -155,7 +133,7 @@
 
 
 def test_find_upstream_dependencies():
-    """Tests find_upstream_dependencies function."""
+    """Test find_upstream_dependencies function."""
     base_directory = Path(__file__).resolve()
     base_path = (
         base_directory.parents[2] / "sds_data_manager" / "lambda_code" / "SDSCode"
@@ -176,7 +154,7 @@
 
 
 def test_query_upstream_dependencies(test_file_catalog_simulation):
-    """Tests query_upstream_dependencies function."""
+    """Test query_upstream_dependencies function."""
     base_directory = Path(__file__).resolve()
     filepath = (
         base_directory.parents[2]
@@ -213,11 +191,7 @@
 
 
 def test_prepare_data():
-<<<<<<< HEAD
-    """Tests prepare_data function."""
-    upstream_dependencies = [{"instrument": "hit", "level": "l0", "version": "v00-01"}]
-=======
-    "Tests prepare_data function."
+    """Test prepare_data function."""
 
     upstream_dependencies = [
         {
@@ -228,7 +202,6 @@
             "version": "v00-01",
         }
     ]
->>>>>>> ab2f205d
 
     filename = "imap_hit_l1a_sci_20240101_20240102_v00-01.cdf"
     file_params = ScienceFilePath.extract_filename_components(filename)
@@ -260,7 +233,7 @@
 
 
 def test_lambda_handler(test_file_catalog_simulation, batch_client, sts_client):
-    """Tests lambda_handler function."""
+    """Test lambda_handler function."""
     event = {
         "detail": {"object": {"key": "imap_hit_l1a_sci_20240101_20240102_v00-01.cdf"}}
     }
@@ -270,7 +243,7 @@
 
 
 def test_send_lambda_put_event(events_client):
-    """Tests the lambda PUT event."""
+    """Test send_lambda_put_event function."""
     input_command = [
         "--instrument",
         "mag",
